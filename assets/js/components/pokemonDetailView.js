--- conflicted
+++ resolved
@@ -78,9 +78,6 @@
         // Bio section
         modalContent.appendChild(this._createCompactBioSection(bio, uiText));
         
-<<<<<<< HEAD
-        // Main grid with enhanced stats and type matchups
-=======
         // Physical info section (height, weight, category)
         if (pokemon.height || pokemon.weight || pokemon.genus_en || pokemon.genus_jp) {
             modalContent.appendChild(this._createPhysicalInfoSection(pokemon, uiText));
@@ -97,7 +94,6 @@
         }
         
         // Main grid with stats on left, type effectiveness on right
->>>>>>> 2081900b
         const mainGrid = createSafeElement('div');
         mainGrid.classList.add('detail-main-grid');
         
@@ -105,15 +101,6 @@
         const enhancedStats = EnhancedStatsDisplay.createStatsSection(pokemon.stats, uiText);
         mainGrid.appendChild(enhancedStats);
         
-<<<<<<< HEAD
-        // Right column - Type Matchups
-        const rightColumn = createSafeElement('div');
-        
-        // Type Matchup Chart (replaces simple weaknesses)
-        if (types && types.length > 0) {
-            const matchupChart = TypeMatchupChart.createChart(types, uiText);
-            rightColumn.appendChild(matchupChart);
-=======
         // Right column - Type effectiveness and Evolution
         const rightColumn = createSafeElement('div');
         
@@ -125,7 +112,6 @@
         
         if (pokemon.evolution_chain && pokemon.evolution_chain.length > 1) {
             rightColumn.appendChild(this._createEvolutionChainSection(pokemon, uiText));
->>>>>>> 2081900b
         }
         
         mainGrid.appendChild(rightColumn);
