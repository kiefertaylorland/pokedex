--- conflicted
+++ resolved
@@ -14,23 +14,15 @@
  * Manages the Pokemon detail modal view
  */
 export class PokemonDetailView {
-<<<<<<< HEAD
-    constructor(dataManager, uiController, onClose = null) {
-=======
     constructor(dataManager, uiController, options = {}) {
->>>>>>> 25881c10
         this.dataManager = dataManager;
         this.uiController = uiController;
         this.detailView = document.getElementById(ELEMENT_IDS.DETAIL_VIEW);
         this.detailContent = document.getElementById(ELEMENT_IDS.DETAIL_CONTENT);
         this.currentPokemon = null;
         this.isVisible = false;
-<<<<<<< HEAD
-        this.onClose = onClose; // Callback for when detail view closes
-=======
         this.teamBuilder = options.teamBuilder || null;
         this.pokemonComparison = options.pokemonComparison || null;
->>>>>>> 25881c10
         
         this._bindEvents();
     }
